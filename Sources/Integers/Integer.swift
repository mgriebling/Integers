--- conflicted
+++ resolved
@@ -71,9 +71,6 @@
         self = Integer.fromString(str, inputBase: withBase)
     }
     
-<<<<<<< HEAD
-    public init (_ int : Int) { self.init(exactly: int) }
-=======
     public init(_ int : Int) {
         self.init(exactly: int)
     }
@@ -81,7 +78,8 @@
     public init (_ d: Double) {
         self.init(Int(d))
     }
->>>>>>> 3861604a
+    
+    public init (_ int : Int) { self.init(exactly: int) }
     
     /// Creates an Integer from a string with base 10 as a default.
     /// Prefixes of "0x", "0b", "0o" allow hexadecimal, binary, and octal inputs, respectively.
@@ -95,11 +93,7 @@
         else { self.init(s, withBase: 10) }
     }
     
-<<<<<<< HEAD
     func isEqual (_ n: Integer) -> Bool { digit == n.digit && negative == n.negative }
-=======
-    public func isEqual (_ n: Integer) -> Bool { return digit == n.digit && negative == n.negative }
->>>>>>> 3861604a
     
     fileprivate static func normalize(_ a: inout Integer) {
         let size = a.digit.count
@@ -277,11 +271,7 @@
     } // MulAbs;
     
     /// Add *self* to *b* and return the sum.
-<<<<<<< HEAD
     /// Note: Subtraction is performed by *self.add(b.negate())*.
-=======
-    /// - Note: Subtraction is performed by *self.add(b.negate())*.
->>>>>>> 3861604a
     public func add (_ b: Integer) -> Integer {
         if negative {
             if b.negative {
@@ -297,11 +287,7 @@
     }
     
     public func mul (_ b: Integer) -> Integer {
-<<<<<<< HEAD
         var z = Integer.mulAbs(self, b:b)
-=======
-        var z = Integer.MulAbs(self, b:b)
->>>>>>> 3861604a
         if negative != b.negative { z.negative = !z.negative }
         return z
     }
@@ -445,41 +431,20 @@
         }
     } // DivRem;
     
-<<<<<<< HEAD
     @inlinable func divMod (_ w: Integer) -> (div: Integer, mod: Integer) { Integer.divRem(self, b:w) }
     
     @inlinable func div (_ w: Integer) -> Integer {
-=======
-    public func divMod (_ w: Integer) -> (div: Integer, mod: Integer) {
-        let x = Integer.DivRem(self, b:w)
-//        if (x.mod.isNegative && !w.isNegative) || (!x.mod.isNegative && w.isNegative) {
-//            return (div: x.div - 1, mod: x.mod + w)
-//        }
-        return x
-    } // DivMod;
-    
-    public func div (_ w: Integer) -> Integer {
->>>>>>> 3861604a
         let (div, _) = self.divMod(w)
         return div
     } // Div;
     
-<<<<<<< HEAD
     @inlinable func mod (_ w: Integer) -> Integer {
-=======
-    public func mod (_ w: Integer) -> Integer {
->>>>>>> 3861604a
         let (_, mod) = self.divMod(w)
         return mod
     } // Mod;
     
     /** Convert an *Integer* object to a string, using a given conversion base.  */
-<<<<<<< HEAD
     func description (_ outputBase: Int) -> String {
-=======
-    public func description (_ outputBase: Int) -> String {
-        let conversion : String = "0123456789ABCDEFGHIJKLMNOPQRSTUVWXYZ"
->>>>>>> 3861604a
         var str = ""
         let sizeA = self.digit.count
         assert(outputBase >= 2 && outputBase <= 36, "\(#function): 2 ≤ base ≤ 36")
@@ -588,7 +553,6 @@
         return z
     }
     
-<<<<<<< HEAD
     /// Mapping of integer to base digits so that baseDigits[10] -> "A"
     static private let baseDigits: [Character] = Array("0123456789") + Array("ABCDEFGHIJKLMNOPQRSTUVWXYZ")
     
@@ -596,21 +560,12 @@
     public func invert() -> Integer {
         var a = self
         Integer.mulAdd(&a, n: 1, add: 1)
-=======
-    /** Bitwise signed 1's complement.  The result equals -(a+1).  */
-    public func invert() -> Integer {
-        var a = Integer.mulAdd(self, n: 1, add: 1)  // self.add(Integer.one)
->>>>>>> 3861604a
         a.negative = !negative
         return a
     }
     
     public func lShift (_ n: Int) -> Integer {
-<<<<<<< HEAD
         assert(n >= 0, "\(#function): Shift is negative")
-=======
-        assert(n >= 0, "lShift assertion: shift is negative")
->>>>>>> 3861604a
         let wordShift = n / Int(Integer.shift)
         let remShift = TwoDigits(Digit(n) % Integer.shift)
         
@@ -638,11 +593,7 @@
     } // LShift;
     
     public func rShift (_ n: Int) -> Integer {
-<<<<<<< HEAD
         assert(n >= 0, "\(#function): Shift is negative")
-=======
-        assert(n >= 0, "rShift assertion: shift is negative")
->>>>>>> 3861604a
         if negative {
             let a = self.invert().rShift(n)
             return a.invert()
@@ -672,16 +623,10 @@
     } // RShift;
     
     /// Euclid's gcd algorithm  (very elegant and very ancient!)
-<<<<<<< HEAD
     /// Returns greatest common divisor of *m* and *n* where *m* = *self*
     /// Precondition: m ≥ n, n > 0
     public func gcd (_ n: Integer) -> Integer {
         assert(!self.isNegative && !n.isNegative, "\(#function): self < 0 or n < 0")
-=======
-    ///  - Returns: Greatest common divisor of *m* and *n* where *m* = *self*
-    ///  - Precondition: m ≥ n, n > 0
-    public func gcd (_ n: Integer) -> Integer {
->>>>>>> 3861604a
         var x = self.abs()
         var y = n.abs()
         
@@ -695,16 +640,10 @@
         return x
     }
     
-<<<<<<< HEAD
     /// Returns x^exp where x = *self*.
     /// Precondition: exp ≥ 0
     public func power (_ exp: Int) -> Integer {
         guard exp>=0 else { return Integer.zero }  /* x**-exp = 0 */
-=======
-    /// - Returns: x^exp where x = *self*.
-    /// - Precondition: x ≥ 0
-    public func power (_ exp: Int) -> Integer {
->>>>>>> 3861604a
         var x = self
         var lexp = exp
         var y = Integer.one
@@ -716,16 +655,10 @@
         return y
     }
     
-<<<<<<< HEAD
     /// Returns x! = x(x-1)(x-2)...(2)(1) where *x* = *self*.
     /// Precondition: *x* ≥ 0
     public func factorial () -> Integer {
         assert(!self.isNegative, "(power) Self must be ≥ 0!")
-=======
-    /// - Returns: x! = x(x-1)(x-2)...(2)(1) where *x* = *self*.
-    /// - Precondition: *x* ≥ 0
-    public func factorial () -> Integer {
->>>>>>> 3861604a
         let x = self.integer
         if x < 0 { return Integer.zero }  /* out of range */
         if x < 2 { return Integer.one }   /* 0! & 1! */
@@ -746,7 +679,6 @@
         return f
     }
     
-<<<<<<< HEAD
     // Table of factorials at every 50 steps to 1000
     static private var factTable : [Integer] = {
         var facts = [Integer]()
@@ -773,12 +705,6 @@
     /// Note: Actual number of digits ≥ *digits*.
     /// Default length for digits ≦ 0 is ≅ 50.
     static func random (_ digits: Int = defaultDigits) -> Integer {
-=======
-    /** - Returns: *digits*-length random number.
-    Note: Actual number of digits ≥ *digits*.
-    Default length for digits ≦ 0 is 50. */
-    static public func random (_ digits: Int = 0) -> Integer {
->>>>>>> 3861604a
         let B = mask
         let udigits = digits <= 0 ? defaultDigits : digits
         var n = Integer(size: toDigits(decimalDigits: udigits))
